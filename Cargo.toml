--- conflicted
+++ resolved
@@ -18,12 +18,7 @@
 futures-sink = "0.3"
 lazy_static = "1"
 lru = "0.6.0"
-<<<<<<< HEAD
-mio = "0.7.6"
-mio-named-pipes = "0.1.6"
-=======
 mio = "0.7.7"
->>>>>>> e76121a7
 mysql_common = "0.26.0"
 native-tls = "0.2"
 pem = "0.8.1"
